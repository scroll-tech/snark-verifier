--- conflicted
+++ resolved
@@ -18,11 +18,7 @@
 use serde::{Deserialize, Serialize};
 
 /// KZG succinct verifying key.
-<<<<<<< HEAD
-#[derive(Clone, Copy, Debug)]
-=======
 #[derive(Clone, Copy, Debug, Serialize, Deserialize)]
->>>>>>> 343c89e4
 pub struct KzgSuccinctVerifyingKey<C: Copy> {
     /// Generator.
     pub g: C,
