--- conflicted
+++ resolved
@@ -21,13 +21,6 @@
             "
 // SPDX-License-Identifier: MIT
 
-<<<<<<< HEAD
-pragma solidity >=0.8.19 <0.8.21;
-
-contract Halo2Verifier {{
-    fallback(bytes calldata) external returns (bytes memory) {{
-        assembly {{
-=======
 pragma solidity 0.8.19;
 
 contract Halo2Verifier {{
@@ -39,7 +32,6 @@
                 revert(0, 0)
             }}
 
->>>>>>> 343c89e4
             let success := true
             let f_p := {base_modulus}
             let f_q := {scalar_modulus}
