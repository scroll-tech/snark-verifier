--- conflicted
+++ resolved
@@ -1,12 +1,8 @@
 [package]
 name = "snark-verifier-sdk"
-<<<<<<< HEAD
-version = "0.1.6"
-=======
 version = "0.1.8"
 authors = ["Privacy Scaling Explorations Team", "Intrinsic Technologies"]
 license = "MIT"
->>>>>>> 343c89e4
 edition = "2021"
 repository = "https://github.com/axiom-crypto/snark-verifier"
 readme = "../README.md"
@@ -28,14 +24,6 @@
 serde_with = { version = "2.2", optional = true }
 bincode = "1.3.3"
 ark-std = { version = "0.3.0", features = ["print-trace"], optional = true }
-<<<<<<< HEAD
-halo2-base = { git = "https://github.com/axiom-crypto/halo2-lib.git", branch = "community-edition", default-features = false }
-snark-verifier = { path = "../snark-verifier", default-features = false }
-getset = "0.1.2"
-
-# loader_evm
-ethereum-types = { version = "0.14.1", default-features = false, features = ["std"], optional = true }
-=======
 # halo2-base = { version = "=0.4.1", default-features = false }
 halo2-base = { git = "https://github.com/axiom-crypto/halo2-lib.git", tag = "v0.4.1-git", default-features = false }
 snark-verifier = { version = "=0.1.8", path = "../snark-verifier", default-features = false }
@@ -43,7 +31,6 @@
 
 # loader_evm
 ethereum-types = { version = "=0.14.1", default-features = false, features = ["std"], optional = true }
->>>>>>> 343c89e4
 
 # zkevm benchmarks
 # zkevm-circuits = { git = "https://github.com/privacy-scaling-explorations/zkevm-circuits.git", rev = "f834e61", features = [
@@ -96,19 +83,6 @@
 required-features = ["loader_halo2"]
 harness = false
 
-<<<<<<< HEAD
-[[bench]]
-name = "zkevm_plus_state"
-required-features = ["loader_halo2", "loader_evm", "zkevm", "halo2-pse"]
-harness = false
-
-[[bench]]
-name = "read_pk"
-required-features = ["loader_halo2"]
-harness = false
-
-=======
->>>>>>> 343c89e4
 [[example]]
 name = "standard_plonk"
 required-features = ["loader_halo2", "loader_evm"]